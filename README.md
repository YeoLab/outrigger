# Outrigger

![Outrigger logo](https://raw.githubusercontent.com/YeoLab/outrigger/master/logo/logo_v1.png)

[![Build Status](https://travis-ci.org/YeoLab/outrigger.svg?branch=master)](https://travis-ci.org/YeoLab/outrigger)[![](https://img.shields.io/pypi/v/outrigger.svg)](https://pypi.python.org/pypi/outrigger)[![Coverage Status](https://coveralls.io/repos/YeoLab/outrigger/badge.svg?branch=master&service=github)](https://coveralls.io/github/YeoLab/outrigger?branch=master)


Outrigger is a program which uses junction reads from RNA seq data, and a graph database to create a *de novo* alternative splicing annotation with a graph database, and quantify percent spliced-in (Psi) of the events.

* Free software: BSD license

## Features

- Finds novel splicing events, including novel exons! (`outrigger index`)
    - Currently only works with `SJ.out.tab` files from the [STAR](https://github.com/alexdobin/STAR) aligner
- (optional) Validates that exons have correct splice sites, e.g. GT/AG and AT/AC for mammalian systems (`outrigger validate`)
- Calculate "percent spliced-in" (Psi/Ψ) scores for all your samples given the validated events (or the original events if you opted not to validate)

## Installation

To install `outrigger`, we recommend using the [Anaconda Python Distribution](http://anaconda.org/) and creating an environment.

You'll want to add the [`bioconda`](https://bioconda.github.io/) channel to make installing [`bedtools`](bedtools.readthedocs.io) and its Python wrapper, [`pybedtools`](https://daler.github.io/pybedtools/) easy.

```
conda config --add channels r
conda config --add channels bioconda

```

Create an environment called `outrigger-env`. Python 2.7, Python 3.4, and Python 3.5 are supported.

```
conda create -n outrigger-env pandas pybedtools gffutils biopython bedtools joblib
```

Now activate that environment using `source activate outrigger-env` and install `outrigger` from PyPI, using `pip`:

```
source activate outrigger-env
pip install outrigger
```

To check that it installed properly, try the command with the help option (`-h`), `outrigger -h`. The output should look like this:

```
$ outrigger -h
usage: outrigger [-h] {index,validate,psi} ...

Calculate "percent-spliced in" (Psi) scores of alternative splicing on a *de
novo*, custom-built splicing index

positional arguments:
  {index,validate,psi}  Sub-commands
    index               Build an index of splicing events using a graph
                        database on your junction reads and an annotation
    validate            Ensure that the splicing events found all have the
                        correct splice sites
    psi                 Calculate "percent spliced-in" (Psi) values using the
                        splicing event index built with "outrigger index"

optional arguments:
  -h, --help            show this help message and exit
```


### Bleeding edge code from Github (here)

For advanced users, if you have [git](https://git-scm.com/) and [Anaconda Python](https://www.continuum.io/downloads) installed, you can:

1. Clone this repository
2. Change into that directory
3. Create an environment with the necessary packages from Anaconda
4. Activate the environment
5. Install remaining packages from PyPI ([`graphlite`](https://github.com/eugene-eeo/graphlite) is only available on PyPI, not as a `conda` package)
6. Install this package

These steps are shown in code below.

```
git clone git@github.com:YeoLab/outrigger
cd outrigger
conda create --name outrigger --yes --file conda_requirements.txt --channel bioconda
source activate outrigger
pip install -r requirements.txt
pip install .
```

## Quick start

If you just want to know how to run this on your data with the default parameters, start here. Let's say you performed your alignment in the folder called `~/projects/tasic2016/analysis/tasic2016_v1`, and that's where your `SJ.out.tab` files from the STAR aligner are (they're output into the same folder as the `.bam` files). First you'll need to change directories to that folder with `cd`.

```
cd ~/projects/tasic2016/analysis/tasic2016_v1
```

Then you need find all alternative splicing events, which you do by running `outrigger index` on the splice junction files and the gtf. Here is an example command:

```
outrigger index --sj-out-tab *SJ.out.tab \
    --gtf /projects/ps-yeolab/genomes/mm10/gencode/m10/gencode.vM10.annotation.gtf
```

Next, you'll want to validate that the splicing events you found follow biological rules, such as being containing GT/AG (mammalian major spliceosome) or AT/AC (mammalian minor splicesome) sequences. To do that, you'll need to provide the genome name (e.g. `mm10`) and the genome sequences. An example command is below:

```
outrigger validate --genome mm10 \
    --fasta /projects/ps-yeolab/genomes/mm10/GRCm38.primary_assembly.genome.fa
```


Finally, you can calculate percent spliced in (Psi) of your splicing events! Thankfully this is very easy:

```
outrigger psi
```

It should be noted that ALL of these commands should be performed in the same directory, so no moving.

### Quick start summary

Here is a summary the commands in the order you would use them for outrigger!

```
cd ~/projects/tasic2016/analysis/tasic2016_v1
outrigger index --sj-out-tab *SJ.out.tab \
    --gtf /projects/ps-yeolab/genomes/mm10/gencode/m10/gencode.vM10.annotation.gtf
outrigger validate --genome mm10 \
    --fasta /projects/ps-yeolab/genomes/mm10/GRCm38.primary_assembly.genome.fa
outrigger psi
```

This will create a folder called `outrigger_output`, which at the end should look like this:


```
$ tree outrigger_output
outrigger_output
├── index
│   ├── gtf
│   │   ├── gencode.vM10.annotation.gtf
│   │   ├── gencode.vM10.annotation.gtf.db
│   │   └── novel_exons.gtf
│   ├── junction_exon_direction_triples.csv
│   ├── mxe
│   │   ├── events.csv
│   │   ├── exon1.bed
│   │   ├── exon2.bed
│   │   ├── exon3.bed
│   │   ├── exon4.bed
│   │   ├── splice_sites.csv
│   │   └── validated
│   │       └── events.csv
│   └── se
│       ├── events.csv
│       ├── exon1.bed
│       ├── exon2.bed
│       ├── exon3.bed
│       ├── splice_sites.csv
│       └── validated
│           └── events.csv
├── junctions
│   ├── metadata.csv
│   └── reads.csv
└── psi
    ├── mxe
    │   └── psi.csv
    ├── outrigger_psi.csv
    └── se
        └── psi.csv

10 directories, 22 files
```


## Commands

Here's an in-depth look at the commands of `outrigger.

### `index`: Build a *de novo* splicing annotation index of events custom to *your* data

The "help" output of the two programs tries to be explicit about what is required to run `outrigger`. Below is the output of when you use the command, `outrigger index --help`

```
$ outrigger index --help
usage: outrigger index [-h] [-o OUTPUT]
                       (-j [SJ_OUT_TAB [SJ_OUT_TAB ...]] | -c JUNCTION_READ_CSV)
                       [-m MIN_READS] [--use-multimapping]
                       (-g GTF_FILENAME | -d GFFUTILS_DB) [--debug]

optional arguments:
  -h, --help            show this help message and exit
  -o OUTPUT, --output OUTPUT
                        Name of the folder where you saved the output from
                        "outrigger index" (default is ./outrigger_output,
                        which is relative to the directory where you called
                        the program)". You will need this file for the next
                        step, "outrigger psi" (default="./outrigger_output")
  -j [SJ_OUT_TAB [SJ_OUT_TAB ...]], --sj-out-tab [SJ_OUT_TAB [SJ_OUT_TAB ...]]
                        SJ.out.tab files from STAR aligner output
  -c JUNCTION_READ_CSV, --junction-read-csv JUNCTION_READ_CSV
                        Name of the splice junction files to calculate psi
                        scores on. If not provided, the compiled
                        './outrigger_output/junction_reads/reads.csv' file
                        with all the samples from the SJ.out.tab files that
                        were used during 'outrigger index' will be used. Not
                        required if you specify SJ.out.tab file with '--sj-
                        out-tab'
  -m MIN_READS, --min-reads MIN_READS
                        Minimum number of reads per junction for that junction
                        to count in creating the index of splicing events
                        (default=10)
  --use-multimapping    Applies to STAR SJ.out.tab files only. If this flag is
                        used, then include reads that mapped to multiple
                        locations in the genome, not uniquely to a locus, in
                        the read count for a junction. By default, this is
                        off, and only uniquely mapped reads are used.
  -g GTF_FILENAME, --gtf-filename GTF_FILENAME
                        Name of the gtf file you want to use. If a gffutils
                        feature database doesn't already exist at this
                        location plus '.db' (e.g. if your gtf is
                        gencode.v19.annotation.gtf, then the database is
                        inferred to be gencode.v19.annotation.gtf.db), then a
                        database will be auto-created. Not required if you
                        provide a pre-built database with '--gffutils-db'
  -d GFFUTILS_DB, --gffutils-db GFFUTILS_DB
                        Name of the gffutils database file you want to use.
                        The exon IDs defined here will be used in the function
                        when creating splicing event names. Not required if
                        you provide a gtf file with '--gtf-filename'
  --debug               If given, print debugging logging information to
                        standard out (Warning: LOTS of output. Not recommended
                        unless you think something is going wrong)
```

#### Example `outrigger index` command

Included in this repository is a subset of the 1809 cells from ["Adult mouse cortical cell taxonomy revealed by single cell transcriptomics." by Tasic et al, Nature Neuroscience (2016)](http://www.ncbi.nlm.nih.gov/pubmed/26727548). There splice junction output files from the [STAR aligner](https://github.com/alexdobin/STAR) from the 43 "`CAV_LP_Ipsi_tdTpos`" cells, plus a subset of the [GENCODE M10](http://www.gencodegenes.org/mouse_releases/10.html) (Version M10 (January 2016 freeze, GRCm38) - Ensembl 85) mouse annotation.

To run this program with the included example data, from the `outrigger` directory where you cloned `outrigger` (this is important because the locations of the files is relative to that directory), run this command:

```
outrigger index \
    --sj-out-tab outrigger/tests/data/tasic2016/unprocessed/sj_out_tab/* \
    --gtf outrigger/tests/data/tasic2016/unprocessed/gtf/gencode.vM10.annotation.snap25.myl6.gtf
```

*Note: the backslashes (`\`, like a tree that's falling backwards relative to right-to-left reading) to tell the computer that you're not done telling it what to do, so the line continues, and to help the code be a little more human-readable. The above code is read by the computer exactly the same as the one-liner below, but is easier for us humans to read.*

```
outrigger index --sj-out-tab outrigger/tests/data/tasic2016/unprocessed/sj_out_tab/* --gtf outrigger/tests/data/tasic2016/unprocessed/gtf/gencode.vM10.annotation.snap25.myl6.gtf
```

This is equivalent to the below command, which specifies all the other arguments with the default values.

```
outrigger index \
    --sj-out-tab outrigger/tests/data/tasic2016/unprocessed/sj_out_tab/* \
    --gtf outrigger/tests/data/tasic2016/unprocessed/gtf/gencode.vM10.annotation.snap25.myl6.gtf \
    --output ./outrigger_output --min-reads 10
```

The output of this command is:


```
$ outrigger index --sj-out-tab example_data/tasic2016/unprocessed/sj_out_tab/* --gtf example_data/tasic2016/unprocessed/gtf/snap25_myl6.gtf
2016-08-12 11:24:03	Reading SJ.out.files and creating a big splice junction table of reads spanning exon-exon junctions...
2016-08-12 11:24:03	Writing ./outrigger_output/junction_reads/reads.csv ...

2016-08-12 11:24:03		Done.
2016-08-12 11:24:03	Creating splice junction metadata of merely where junctions start and stop
2016-08-12 11:24:03		Done.
2016-08-12 11:24:03	Getting junction-direction-exon triples for graph database ...
2016-08-12 11:24:03	Starting annotation of all junctions with known neighboring exons ...
2016-08-12 11:24:04		Done.
2016-08-12 11:24:04		Done.
2016-08-12 11:24:04	Writing junction-exon-direction triples to ./outrigger_output/index/junction_exon_direction_triples.csv...
2016-08-12 11:24:04		Done.
2016-08-12 11:24:04	Populating graph database of the junction-direction-exon triples ...
2016-08-12 11:24:04		Done.
2016-08-12 11:24:04	Finding all skipped exon (SE) events ...
2016-08-12 11:24:04	Trying out 25 exons ...
2016-08-12 11:24:04		1/25 exons tested (4.0%)
2016-08-12 11:24:04		2/25 exons tested (8.0%)
2016-08-12 11:24:04		3/25 exons tested (12.0%)
2016-08-12 11:24:04		4/25 exons tested (16.0%)
2016-08-12 11:24:04		5/25 exons tested (20.0%)
2016-08-12 11:24:04		6/25 exons tested (24.0%)
2016-08-12 11:24:04		7/25 exons tested (28.0%)
2016-08-12 11:24:04		8/25 exons tested (32.0%)
2016-08-12 11:24:04		9/25 exons tested (36.0%)
2016-08-12 11:24:04		10/25 exons tested (40.0%)
2016-08-12 11:24:04		11/25 exons tested (44.0%)
2016-08-12 11:24:04		12/25 exons tested (48.0%)
2016-08-12 11:24:04		13/25 exons tested (52.0%)
2016-08-12 11:24:04		14/25 exons tested (56.0%)
2016-08-12 11:24:04		15/25 exons tested (60.0%)
2016-08-12 11:24:04		16/25 exons tested (64.0%)
2016-08-12 11:24:04		17/25 exons tested (68.0%)
2016-08-12 11:24:04		18/25 exons tested (72.0%)
2016-08-12 11:24:04		19/25 exons tested (76.0%)
2016-08-12 11:24:04		20/25 exons tested (80.0%)
2016-08-12 11:24:04		21/25 exons tested (84.0%)
2016-08-12 11:24:04		22/25 exons tested (88.0%)
2016-08-12 11:24:04		23/25 exons tested (92.0%)
2016-08-12 11:24:04		24/25 exons tested (96.0%)
2016-08-12 11:24:04		25/25 exons tested (100.0%)
2016-08-12 11:24:04		Done.
2016-08-12 11:24:04	Writing 1 SE events to ./outrigger_output/index/se/events.csv ...
2016-08-12 11:24:04		Done.
2016-08-12 11:24:04	Making metadata file of SE events, annotating them with GTF attributes ...
2016-08-12 11:24:04		Done.
2016-08-12 11:24:04	Getting exon and intron lengths of alternative events ...
2016-08-12 11:24:04		Done.
2016-08-12 11:24:04	Combining lengths and attributes into one big dataframe ...
2016-08-12 11:24:04		Done.
2016-08-12 11:24:04	Writing SE metadata to ./outrigger_output/index/se/metadata.csv ...
2016-08-12 11:24:04		Done.
2016-08-12 11:24:04	Finding all mutually exclusive exon (MXE) events ...
2016-08-12 11:24:04	Trying out 25 exons ...
2016-08-12 11:24:04		1/25 exons tested (4.0%)
2016-08-12 11:24:04		2/25 exons tested (8.0%)
2016-08-12 11:24:04		3/25 exons tested (12.0%)
2016-08-12 11:24:04		4/25 exons tested (16.0%)
2016-08-12 11:24:04		5/25 exons tested (20.0%)
2016-08-12 11:24:04		6/25 exons tested (24.0%)
2016-08-12 11:24:04		7/25 exons tested (28.0%)
2016-08-12 11:24:04		8/25 exons tested (32.0%)
2016-08-12 11:24:04		9/25 exons tested (36.0%)
2016-08-12 11:24:04		10/25 exons tested (40.0%)
2016-08-12 11:24:04		11/25 exons tested (44.0%)
2016-08-12 11:24:04		12/25 exons tested (48.0%)
2016-08-12 11:24:04		13/25 exons tested (52.0%)
2016-08-12 11:24:04		14/25 exons tested (56.0%)
2016-08-12 11:24:04		15/25 exons tested (60.0%)
2016-08-12 11:24:04		16/25 exons tested (64.0%)
2016-08-12 11:24:04		17/25 exons tested (68.0%)
2016-08-12 11:24:04		18/25 exons tested (72.0%)
2016-08-12 11:24:04		19/25 exons tested (76.0%)
2016-08-12 11:24:04		20/25 exons tested (80.0%)
2016-08-12 11:24:04		21/25 exons tested (84.0%)
2016-08-12 11:24:04		22/25 exons tested (88.0%)
2016-08-12 11:24:04		23/25 exons tested (92.0%)
2016-08-12 11:24:04		24/25 exons tested (96.0%)
2016-08-12 11:24:04		25/25 exons tested (100.0%)
2016-08-12 11:24:04		Done.
2016-08-12 11:24:04	Writing 1 MXE events to ./outrigger_output/index/mxe/events.csv ...
2016-08-12 11:24:04		Done.
2016-08-12 11:24:04	Making metadata file of MXE events, annotating them with GTF attributes ...
2016-08-12 11:24:04		Done.
2016-08-12 11:24:04	Getting exon and intron lengths of alternative events ...
2016-08-12 11:24:04		Done.
2016-08-12 11:24:04	Combining lengths and attributes into one big dataframe ...
2016-08-12 11:24:04		Done.
2016-08-12 11:24:04	Writing MXE metadata to ./outrigger_output/index/mxe/metadata.csv ...
2016-08-12 11:24:04		Done.
```


#### `outrigger_index` Outputs

The above commands will create a folder called `outrigger_index` in the folder you ran the command from, with the following structure

```
$ tree outrigger_output
outrigger_output
├── index
│   ├── gtf
│   │   ├── gencode.vM10.annotation.snap25.myl6.gtf
│   │   ├── gencode.vM10.annotation.snap25.myl6.gtf.db
│   │   ├── gencode.vM10.annotation.snap25.myl6.gtf.db.bak
│   │   └── novel_exons.gtf
│   ├── junction_exon_direction_triples.csv
│   ├── mxe
│   │   ├── events.csv
│   │   ├── exon1.bed
│   │   ├── exon2.bed
│   │   ├── exon3.bed
│   │   ├── exon4.bed
│   │   └── metadata.csv
│   └── se
│       ├── events.csv
│       ├── exon1.bed
│       ├── exon2.bed
│       ├── exon3.bed
│       └── metadata.csv
└── junctions
    ├── metadata.csv
    └── reads.csv

5 directories, 18 files
```

### `validate`: Check that the found exons are real

This example command assumes that you have a `mm10` genome fasta file located at `~/genomes/mm10/gencode/m10/GRCm38.primary_assembly.genome.fa` and a chromosome sizes file located at `~/genomes/mm10/mm10.chrom.sizes`


```
outrigger validate -f ~/genomes/mm10/gencode/m10/GRCm38.primary_assembly.genome.fa -g ~/genomes/mm10/mm10.chrom.sizes
```


### `psi`: Calculate percent spliced-in (Psi/Ψ) scores for your data from the splicing events you created

```
$ outrigger psi --help
usage: outrigger psi [-h] [-i INDEX]
                     [-c JUNCTION_READ_CSV | -j [SJ_OUT_TAB [SJ_OUT_TAB ...]]]
                     [-m MIN_READS] [--use-multimapping]
                     [--reads-col READS_COL] [--sample-id-col SAMPLE_ID_COL]
                     [--junction-id-col JUNCTION_ID_COL] [--debug]

optional arguments:
  -h, --help            show this help message and exit
  -i INDEX, --index INDEX
                        Name of the folder where you saved the output from
                        "outrigger index" (default is ./outrigger_index, which
                        is relative to the directory where you called this
                        program, assuming you have called "outrigger psi" in
                        the same folder as you called "outrigger index")
  -c JUNCTION_READ_CSV, --junction-read-csv JUNCTION_READ_CSV
                        Name of the splice junction files to calculate psi
                        scores on. If not provided, the compiled
                        './outrigger_output/junction_reads/reads.csv' file
                        with all the samples from the SJ.out.tab files that
                        were used during 'outrigger index' will be used. Not
                        required if you specify SJ.out.tab file with '--sj-
                        out-tab'
  -j [SJ_OUT_TAB [SJ_OUT_TAB ...]], --sj-out-tab [SJ_OUT_TAB [SJ_OUT_TAB ...]]
                        SJ.out.tab files from STAR aligner output. Not
                        required if you specify a file with "--junction-read-
                        csv"
  -m MIN_READS, --min-reads MIN_READS
                        Minimum number of reads per junction for calculating
                        Psi (default=10)
  --use-multimapping    Applies to STAR SJ.out.tab files only. If this flag is
                        used, then include reads that mapped to multiple
                        locations in the genome, not uniquely to a locus, in
                        the read count for a junction. By default, this is
                        off, and only uniquely mapped reads are used.
  --reads-col READS_COL
                        Name of column in --splice-junction-csv containing
                        reads to use. (default='reads')
  --sample-id-col SAMPLE_ID_COL
                        Name of column in --splice-junction-csvcontaining
                        sample ids to use. (default='sample_id')
  --junction-id-col JUNCTION_ID_COL
                        Name of column in --splice-junction-csvcontaining the
                        ID of the junction to use. Must match exactly with the
                        junctions in the index.(default='junction_id')
  --debug               If given, print debugging logging information to
                        standard out
```


```
outrigger psi
```

The above command is equivalent to specifying all the arguments with their default values:

```
outrigger psi --index ./outrigger_index --min-reads 10
```


#### `outrigger_psi` Outputs

Now the `outrigger_output` folder has `psi` subfolder, with the MXE and SE events separate.


```
$ tree outrigger_output
outrigger_output
├── index
│   ├── gtf
│   │   ├── gencode.vM10.annotation.subset.gtf
│   │   ├── gencode.vM10.annotation.subset.gtf.db
│   │   └── novel_exons.gtf
│   ├── junction_exon_direction_triples.csv
│   ├── mxe
│   │   ├── events.csv
│   │   ├── exon1.bed
│   │   ├── exon2.bed
│   │   ├── exon3.bed
│   │   ├── exon4.bed
│   │   ├── splice_sites.csv
│   │   └── validated
│   │       └── events.csv
│   └── se
│       ├── events.csv
│       ├── exon1.bed
│       ├── exon2.bed
│       ├── exon3.bed
│       ├── splice_sites.csv
│       └── validated
│           └── events.csv
├── junctions
│   ├── metadata.csv
│   └── reads.csv
└── psi
    ├── mxe
    │   └── psi.csv
    ├── outrigger_psi.csv
    └── se
        └── psi.csv

10 directories, 22 files
```

## For Developers

### How to run with the Python debugger

How to run the code with the Python debugger. To run the command line functions such that when they break, you jump into the `pdb` (Python debugger), here is the code:

```
python -m pdb outrigger/commandline.py index \
--sj-out-tab outrigger/test_data/tasic2016/unprocessed/sj_out_tab/* \
    --gtf outrigger/test_data/tasic2016/unprocessed/gtf/gencode.vM10.annotation.snap25.myl6.gtf
```

Notice that you replace `outrigger` with `python -m pdb outrigger/commandline.py`, which is relative to this github directory.


<<<<<<< HEAD
isoform1=junction:chr2:136769861-136773894:+@exon:chr2:136773895-136774020:+@junction:chr2:136774021-136777335:+|isoform2=junction:chr2:136769861-136770056:+@exon:chr2:136770057-136770174:+@junction:chr2:136770175-136777335:+
=======
### How to run the tests

If you want to run the tests without calculating what percentage of lines are
covered in the test suite, run

```
make test
```

If you want to run the tests and see which lines are covered by tests and get
an overall percentage of test coverage, run

```
make coverage
```

If you want to run an example with ENSEMBL GTF files, do:

```
make arabdopsis
```

By default, Travis-CI does all three:

```
script:
- make coverage
- make lint
- make arabdopsis
```
>>>>>>> 047ff5c0
<|MERGE_RESOLUTION|>--- conflicted
+++ resolved
@@ -525,9 +525,6 @@
 Notice that you replace `outrigger` with `python -m pdb outrigger/commandline.py`, which is relative to this github directory.
 
 
-<<<<<<< HEAD
-isoform1=junction:chr2:136769861-136773894:+@exon:chr2:136773895-136774020:+@junction:chr2:136774021-136777335:+|isoform2=junction:chr2:136769861-136770056:+@exon:chr2:136770057-136770174:+@junction:chr2:136770175-136777335:+
-=======
 ### How to run the tests
 
 If you want to run the tests without calculating what percentage of lines are
@@ -557,5 +554,4 @@
 - make coverage
 - make lint
 - make arabdopsis
-```
->>>>>>> 047ff5c0
+```