v0.2.7 (October 23rd, 2016)
---------------------------

New features
~~~~~~~~~~~~

- Added ``outrigger validate`` command to check for canonical splice sites
  by default: ``GT/AG`` (U1, major spliceosome) and ``AT/AC``
  (U12, minor spliceosome). Both of these are user-adjustable as they are only
  the standard for mammalian genomes.

API changes
~~~~~~~~~~~

- Added ``--resume`` and ``--force`` options to ``outrigger index`` to prevent
  the overwriting of interrupted indexing operations, or to force overwriting.
  By default, ``outrigger`` complains and cowardly exits.

Bug fixes
~~~~~~~~~

<<<<<<< HEAD
- Fix a bug where only one possible exon4 was randomly chosen for MXE events
  instead of using ALL of them
- Support ENSEMBL gtf files
=======
- Support ENSEMBL gtf files which specify chromsome names with a number, e.g.
``4`` instead of ``chr4``. Thank you to lcscs12345_ for pointing this out!
>>>>>>> 047ff5c0

Miscellaneous
~~~~~~~~~~~~~

- Added version info with ``outrigger --version``
<<<<<<< HEAD
- Added tests for the command line!
- Fixed memory error that resulted from doing a really dumb join
- Simple annotation of splicing events with gene ids, etc is much faster
=======
- Sped up gffutils queries and event finding by running ``ANALYZE`` on SQLite
  databases.


.. _lcscs12345: https://github.com/lcscs12345
>>>>>>> 047ff5c0
<|MERGE_RESOLUTION|>--- conflicted
+++ resolved
@@ -19,27 +19,15 @@
 Bug fixes
 ~~~~~~~~~
 
-<<<<<<< HEAD
-- Fix a bug where only one possible exon4 was randomly chosen for MXE events
-  instead of using ALL of them
-- Support ENSEMBL gtf files
-=======
 - Support ENSEMBL gtf files which specify chromsome names with a number, e.g.
 ``4`` instead of ``chr4``. Thank you to lcscs12345_ for pointing this out!
->>>>>>> 047ff5c0
 
 Miscellaneous
 ~~~~~~~~~~~~~
 
 - Added version info with ``outrigger --version``
-<<<<<<< HEAD
-- Added tests for the command line!
-- Fixed memory error that resulted from doing a really dumb join
-- Simple annotation of splicing events with gene ids, etc is much faster
-=======
 - Sped up gffutils queries and event finding by running ``ANALYZE`` on SQLite
   databases.
 
 
-.. _lcscs12345: https://github.com/lcscs12345
->>>>>>> 047ff5c0
+.. _lcscs12345: https://github.com/lcscs12345