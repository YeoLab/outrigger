"""
Find exons adjacent to junctions
"""
import sqlite3
import warnings

import gffutils
from gffutils.helpers import merge_attributes
import joblib

<<<<<<< HEAD
from ..common import JUNCTION_ID, EXON_START, EXON_STOP, CHROM, STRAND, \
    ORDER_BY
from ..io.gtf import transform
=======
from ..common import JUNCTION_ID, EXON_START, EXON_STOP, CHROM, STRAND
from ..io.gtf import transform, maybe_analyze
>>>>>>> 047ff5c0
from ..region import Region, STRANDS
from ..util import done, progress


with warnings.catch_warnings():
    warnings.simplefilter("ignore")
    import pandas as pd


UPSTREAM = 'upstream'
DOWNSTREAM = 'downstream'
DIRECTIONS = UPSTREAM, DOWNSTREAM
NOVEL_EXON = 'novel_exon'
OUTRIGGER_DE_NOVO = 'outrigger_de_novo'
MAX_DE_NOVO_EXON_LENGTH = 100


def _unify_strand(strand1, strand2):
    """If strands are equal, return the strand, otherwise return None"""
    if strand1 != strand2:
        strand = '.'
    else:
        strand = strand1
    return strand


def _exons_from_neighboring_junctions(junction, neighbors, side='left'):
    """Returns (chrom, start, stop, strand) of neighboring exons from junctions

    Parameters
    ----------
    junction : outrigger.Region
        A single junction whose neighboring exons you want
    neighbors : pandas.DataFrame
        All junctions which are within

    Returns
    -------
    exons : pandas.Series
        A column containing (chrom, start, stop, strand) for each detected exon
    """
    if neighbors.empty:
        return pd.Series()
    if side == 'left':
        return neighbors.apply(lambda x: (
            x.chrom, x.stop + 1, junction.start - 1,
            _unify_strand(x.strand, junction.strand)), axis=1)
    elif side == 'right':
        return neighbors.apply(lambda x: (
            x.chrom, junction.stop + 1, x.start - 1,
            _unify_strand(x.strand, junction.strand)), axis=1)


def _neighboring_exons(junction, df, side='left',
                       max_de_novo_exon_length=MAX_DE_NOVO_EXON_LENGTH):
    """Get either the left or right neighbors of a particular junction

    Used to find novel exons between junctions. Not part of the
    ExonJunctionAdjacencies object so it can be parallelized with joblib.
    Internal function

    Parameters
    ----------
    junction : outrigger.Region
        A Region object with .start and .stop
    df : pandas.DataFrame
        A data table with "start" and "stop" columns of all junctions
    side : 'left' | 'right'
        Specifies whether you want the left or right side neighbors of a
        junction (not strand-specific)

    Returns
    -------
    neighboring_exon_locations : pandas.Series
        A column containing (chrom, start, stop, strand) for each detected exon
    """
    if side == 'left':
        rows = junction.start - df.stop
    elif side == 'right':
        rows = df.start - junction.stop
    rows = rows[rows > 0]
    rows = rows[rows <= max_de_novo_exon_length]
    neighboring_junctions = df.loc[rows.index]

    neighboring_exon_locations = _exons_from_neighboring_junctions(
        junction, neighboring_junctions, side=side)

    return neighboring_exon_locations


def is_there_an_exon_here(self, junction1, junction2):
    """Check if there could be an exon between these two junctions

    Parameters
    ----------
    junction{1,2} : outrigger.Region
        Outrigger.Region objects

    Returns
    -------
    start, stop : (int, int) or (False, False)
        Start and stop of the new exon if it exists, else False, False
    """
    if junction1.overlaps(junction2):
        return False, False

    # These are junction start/stops, not exon start/stops
    # Move one nt upstream of starts for exon stops,
    # and one nt downstream of stops for exon starts.
    option1 = abs(junction1.stop - junction2.start) \
        < self.max_de_novo_exon_length
    option2 = abs(junction2.stop - junction1.start) \
        < self.max_de_novo_exon_length

    if option1:
        return junction1.stop + 1, junction2.start - 1
    elif option2:
        return junction2.stop + 1, junction1.start - 1
    return False, False


class ExonJunctionAdjacencies(object):
    """Annotate junctions with neighboring exons (upstream or downstream)"""

    exon_types = 'exon', NOVEL_EXON

    def __init__(self, metadata, db, junction_id=JUNCTION_ID,
                 exon_start=EXON_START, exon_stop=EXON_STOP,
                 chrom=CHROM, strand=STRAND,
                 max_de_novo_exon_length=MAX_DE_NOVO_EXON_LENGTH,
                 n_jobs=-1):
        """Initialize class to get upstream/downstream exons of junctions

        Parameters
        ----------
        metadata : pandas.DataFrame
            A table of splice junctions with the columns indicated by the
            variables `junction_id`, `exon_start`, `exon_stop`, `chrom`,
            `strand`
        db : gffutils.FeatureDB
            Gffutils Database of gene, transcript, and exon features.
        junction_id, exon_start, exon_stop, chrom, strand : str
            Columns in `metadata`
        """

        columns = junction_id, exon_start, exon_stop, chrom, strand

        for column in columns:
            if column not in metadata:
                raise ValueError('The required column {} is not in the splice '
                                 'junction dataframe'.format(column))

        self.metadata = metadata.set_index(junction_id)
        self.metadata = self.metadata.sort_index()

        self.junction_id = junction_id
        self.exon_start = exon_start
        self.exon_stop = exon_stop
        self.chrom = chrom
        self.strand = strand

        self.db = db
        progress('\tLooking up which exons are already defined ...')
        self.existing_exons = set(
            i['id'] for i in self.db.execute(
                'select id from features where featuretype = "exon"'))
        done(n_tabs=3)
        self.max_de_novo_exon_length = max_de_novo_exon_length

        self.n_jobs = n_jobs

    def detect_exons_from_junctions(self):
        """Find exons based on gaps in junctions"""
        junctions = pd.Series(self.metadata.index.map(Region),
                              name='region', index=self.metadata.index)
        junctions = junctions.to_frame()
        junctions['chrom'] = junctions['region'].map(lambda x: x.chrom)
        junctions['start'] = junctions['region'].map(lambda x: x.start)
        junctions['stop'] = junctions['region'].map(lambda x: x.stop)
        junctions['strand'] = junctions['region'].map(lambda x: x.strand)

        for chrom, df in junctions.groupby('chrom'):
            # Only get left-adjacent novel exons since there has to be a
            # junction on both sides, and since we iterate over ALL junctions,
            # if we get all left and right exons for all junctions, we're
            # double-counting exons
            progress('\tFinding all exons on chromosome {chrom} '
                     '...'.format(chrom=chrom))
            exon_locations = pd.concat(joblib.Parallel(n_jobs=self.n_jobs)(
                joblib.delayed(_neighboring_exons)(junction, df, 'left')
                for junction in df.region))
            done(n_tabs=3)

            progress('\t\tFiltering for only novel exons on chromosome '
                     '{chrom} ...'.format(chrom=chrom))
            novel_exons = set(x for x in exon_locations if
                              'exon:{}:{}-{}:{}'.format(*x)
                              not in self.existing_exons)
            done(n_tabs=4)

            progress('\t\tCreating gffutils.Feature objects for each novel '
                     'exon, plus potentially its overlapping gene')
            exon_features = [self.exon_location_to_feature(*x)
                             for x in novel_exons]
            done(n_tabs=4)

            progress('\t\tUpdating gffutils database with {n} novel exons on '
                     'chromosome {chrom} ...'.format(chrom=chrom,
                                                     n=len(novel_exons)))
            try:
                self.db.update(exon_features,
                               make_backup=False,
                               id_spec={'novel_exon': 'location_id'},
                               transform=transform)
            except ValueError:
                progress('\tNo novel exons found on chromosome '
                         '{chrom}'.format(chrom=chrom))
            done(n_tabs=4)

        # For up to 1000x faster queries, re-Analyze the database now that it
        # has been updated
        maybe_analyze(self.db)

    def exon_location_to_feature(self, chrom, start, stop, strand):
        if strand not in STRANDS:
            strand = '.'
        overlapping_genes = self.db.region(seqid=chrom, start=start,
                                           end=stop, strand=strand,
                                           featuretype='gene')

        exon_id = 'exon:{chrom}:{start}-{stop}:{strand}'.format(
            chrom=chrom, start=start, stop=stop, strand=strand)

        attributes = {}
        for g in overlapping_genes:
            attributes = merge_attributes(attributes, g.attributes)

        exon = gffutils.Feature(chrom, source=OUTRIGGER_DE_NOVO,
                                featuretype=NOVEL_EXON, start=start,
                                end=stop, strand=strand, id=exon_id,
                                attributes=attributes)
        return exon

    def write_de_novo_exons(self, filename='novel_exons.gtf'):
        """Write all de novo exons to a gtf"""
        with open(filename, 'w') as f:
            novel_exons = self.db.features_of_type(NOVEL_EXON,
                                                   order_by=ORDER_BY)
            for noveL_exon in novel_exons:
                f.write(str(noveL_exon) + '\n')

    def add_exon_to_db(self, chrom, start, stop, strand):
        if strand not in STRANDS:
            strand = None
        overlapping_genes = list(self.db.region(seqid=chrom, start=start,
                                                end=stop, strand=strand,
                                                featuretype='gene'))

        exon_id = 'exon:{chrom}:{start}-{stop}:{strand}'.format(
            chrom=chrom, start=start, stop=stop, strand=strand)

        if len(overlapping_genes) == 0:
            exon = gffutils.Feature(chrom, source=OUTRIGGER_DE_NOVO,
                                    featuretype=NOVEL_EXON, start=start,
                                    end=stop, strand=strand, id=exon_id)
            progress('\tAdded a novel exon ({}), located in an unannotated'
                     ' gene'.format(exon.id))
            self.db.update([exon], id_spec={'novel_exon': 'location_id'},
                           transform=transform)
            return

        de_novo_exons = [gffutils.Feature(
            chrom, source=OUTRIGGER_DE_NOVO, featuretype=NOVEL_EXON,
            start=start, end=stop, strand=g.strand, id=exon_id + g.strand,
            attributes=dict(g.attributes.items()))
                         for g in overlapping_genes]

        # Add all exons that aren't already there
        for exon in de_novo_exons:
            try:
                try:
                    gene_name = ','.join(exon.attributes['gene_name'])
                except KeyError:
                    try:
                        gene_name = ','.join(exon.attributes['gene_id'])
                    except KeyError:
                        gene_name = 'unknown_gene'
                try:
                    # Check that the non-novel exon doesn't exist already
                    self.db[exon_id + exon.strand]
                except gffutils.FeatureNotFoundError:
                    self.db.update([exon],
                                   id_spec={'novel_exon': 'location_id'},
                                   transform=transform)
                    progress(
                        '\tAdded a novel exon ({}) in the gene {} '
                        '({})'.format(
                            exon.id, ','.join(exon.attributes['gene_id']),
                            gene_name))
            except sqlite3.IntegrityError:
                continue

    @staticmethod
    def _single_junction_exon_triple(direction_ind, direction, exon_id):
        """Create exon, direction, junction triples for an exon + its junctions

        Parameters
        ----------
        direction_ind : pandas.Series
            A boolean series of the indices of the junctions matching with the
            provided exon. The index of the series must be the junction ID
        direction : str
            The direction of the exon relative to the junctions, either
            "upstream" or "downstream"
        exon_id : str
            Unique identifier of the exon

        Returns
        -------
        triples : pandas.DataFrame
            A (n, 3) sized dataframe of an exon and its adjacent junctions
        """
        length = direction_ind.sum()

        exons = [exon_id] * length
        directions = [direction] * length
        junctions = direction_ind[direction_ind].index
        return pd.DataFrame(list(zip(exons, directions, junctions)),
                            columns=['exon', 'direction', 'junction'])

    @staticmethod
    def _to_stranded_transcript_adjacency(adjacent_in_genome, strand):
        """If negative strand, swap the upstream/downstream adjacency

        Parameters
        ----------
        adjacent_in_genome : dict
            dict of two keys, "upstream" and "downstream", mapping to a boolean
            series indicating whether the junction is upstream or downstream of
            a particular exon
        strand : "-" | "+"
            Positive or negative strand
        """
        if strand == '+':
            return {UPSTREAM: adjacent_in_genome[UPSTREAM],
                    DOWNSTREAM: adjacent_in_genome[DOWNSTREAM]}
        elif strand == '-':
            return {UPSTREAM: adjacent_in_genome[DOWNSTREAM],
                    DOWNSTREAM: adjacent_in_genome[UPSTREAM]}
        else:
            # If strand is unknown, put both upstream and downstream for each
            # side
            adjacent = pd.concat(adjacent_in_genome.values())
            return {UPSTREAM: adjacent, DOWNSTREAM: adjacent}

    def _junctions_genome_adjacent_to_exon(self, exon):
        """Get indices of junctions next to an exon, in genome coordinates"""
        chrom_ind = self.metadata[self.chrom] == exon.chrom

        strand_ind = self.metadata[self.strand] == exon.strand
        common_ind = chrom_ind & strand_ind

        upstream_in_genome = \
            common_ind & (self.metadata[self.exon_stop] == exon.stop)
        downstream_in_genome = \
            common_ind & (self.metadata[self.exon_start] == exon.start)
        return {UPSTREAM: upstream_in_genome, DOWNSTREAM: downstream_in_genome}

    def junctions_adjacent_to_this_exon(self, exon):
        """Get junctions adjacent to this exon

        Parameters
        ----------
        exon : gffutils.Feature
            An item in a gffutils database

        """
        dfs = []
        adjacent_in_genome = self._junctions_genome_adjacent_to_exon(exon)
        adjacent_in_transcriptome = self._to_stranded_transcript_adjacency(
            adjacent_in_genome, exon.strand)

        exon_id = exon.id
        for direction, ind in adjacent_in_transcriptome.items():
            if ind.any():
                df = self._single_junction_exon_triple(ind, direction, exon_id)
                dfs.append(df)

        if len(dfs) > 0:
            return pd.concat(dfs, ignore_index=True)
        else:
            return pd.DataFrame()

    def upstream_downstream_exons(self):
        """Get upstream and downstream exons of each junction

        The "upstream" and "downstream" is relative to the **junction**, e.g.

            exonA   upstream      junctionX
            exonB   downstream    junctionX

        should be read as "exonA is upstream of juction X" and "exonB is
        downstream of junctionX"

        Use junctions defined in ``sj_metadata`` and exons in ``db`` to
        create triples of (exon, direction, junction), which are read like
        (subject, object, verb) e.g. ('exon1', 'upstream', 'junction12'), for
        creation of a graph database.

        Parameters
        ----------
        sj_metadata : pandas.DataFrame
            A splice junction metadata dataframe with the junction id as the
            index, with  columns defined by variables ``exon_start`` and
            ``exon_stop``.
        db : gffutils.FeatureDB
            A database of gene annotations created by gffutils. Must have
            features of type "exon"
        exon_start : str, optional
            Name of the column in sj_metadata corresponding to the start of the
            exon
        exon_stop : str, optional
            Name of the column in sj_metadata corresponding to the end of the
            exon

        Returns
        -------
        junction_exon_triples : pandas.DataFrame
            A three-column dataframe describing the relationship of where an
            exon is relative to junctions
        """
        n_exons = sum(1 for _ in self.db.features_of_type(self.exon_types))

        dfs = []

        progress('Starting annotation of all junctions with known '
                 'neighboring exons ...')
        for i, exon in enumerate(self.db.features_of_type(self.exon_types)):
            if (i + 1) % 10000 == 0:
                progress('\t{}/{} exons completed'.format(i + 1, n_exons))
            df = self.junctions_adjacent_to_this_exon(exon)
            dfs.append(df)
        junction_exon_triples = pd.concat(dfs, ignore_index=True)
        done()
        return junction_exon_triples<|MERGE_RESOLUTION|>--- conflicted
+++ resolved
@@ -8,14 +8,9 @@
 from gffutils.helpers import merge_attributes
 import joblib
 
-<<<<<<< HEAD
 from ..common import JUNCTION_ID, EXON_START, EXON_STOP, CHROM, STRAND, \
     ORDER_BY
-from ..io.gtf import transform
-=======
-from ..common import JUNCTION_ID, EXON_START, EXON_STOP, CHROM, STRAND
 from ..io.gtf import transform, maybe_analyze
->>>>>>> 047ff5c0
 from ..region import Region, STRANDS
 from ..util import done, progress
 
